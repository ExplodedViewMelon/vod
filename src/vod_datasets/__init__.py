"""Wrappers for Raffle datasets."""
__version__ = "0.2.0"

<<<<<<< HEAD
from .base import RetrievalDataset
from .factory import DatasetFactory
from .frank import HfFrankPart, load_frank
from .loader import ConcatenatedDatasetLoader, RetrievalDatasetLoader
from .msmarco import MsmarcoRetrievalDataset, load_msmarco
from .squad import SquadRetrievalDataset, load_squad
from .benchmark_datasets import DatasetSift1M, DatasetGlove, DatasetLastFM
=======
from .interface import (
    load_dataset,
    load_queries,
    load_sections,
)
from .loaders import (
    BeirDatasetLoader,
)
>>>>>>> a6085b39
<|MERGE_RESOLUTION|>--- conflicted
+++ resolved
@@ -1,15 +1,6 @@
 """Wrappers for Raffle datasets."""
 __version__ = "0.2.0"
 
-<<<<<<< HEAD
-from .base import RetrievalDataset
-from .factory import DatasetFactory
-from .frank import HfFrankPart, load_frank
-from .loader import ConcatenatedDatasetLoader, RetrievalDatasetLoader
-from .msmarco import MsmarcoRetrievalDataset, load_msmarco
-from .squad import SquadRetrievalDataset, load_squad
-from .benchmark_datasets import DatasetSift1M, DatasetGlove, DatasetLastFM
-=======
 from .interface import (
     load_dataset,
     load_queries,
@@ -17,5 +8,4 @@
 )
 from .loaders import (
     BeirDatasetLoader,
-)
->>>>>>> a6085b39
+)