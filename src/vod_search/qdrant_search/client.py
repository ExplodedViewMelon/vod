import abc
import copy
import dataclasses
import itertools
import time
import uuid
import warnings
from typing import Any, Iterable, Optional

import numba
import numpy as np
import qdrant_client
import vod_types as vt
from grpc import StatusCode
from grpc._channel import _InactiveRpcError
from loguru import logger
from qdrant_client.http import exceptions as qdrexc
from qdrant_client.http import models as qdrm
from qdrant_client.qdrant_remote import QdrantRemote
from rich import status
from rich.markup import escape
from rich.progress import track
from vod_search import base
from vod_tools import pretty

QDRANT_SUBSET_ID_KEY: str = "_SUBSET_ID_"


def _init_client(host: str, port: int, grpc_port: None | int, **kwargs: Any) -> qdrant_client.QdrantClient:
    """Initialize the client."""
    try:
        return qdrant_client.QdrantClient(
            url=host,
            port=port,
            grpc_port=grpc_port or -1,
            prefer_grpc=grpc_port is not None,
        )
    except Exception as exc:
        raise Exception(
            f"Qdrant client failed to initialize. "
            f"Have you started the server at {f'{host}:{port}'}? "
            f"Start it with `docker run -p {port}:{port} qdrant/qdrant`"
        ) from exc


def _collection_name(collection_name: str, escape_rich: bool = True) -> str:
    """Format the collection name."""
    escape_fn = escape if escape_rich else lambda x: x
    return f"[bold cyan]Qdrant{escape_fn(f'[{collection_name}]')}[/bold cyan]"  # type: ignore


class QdrantSearchClient(base.SearchClient):
    """A client to interact with a search server."""

    requires_vectors: bool = True
    _index_name: str
    _client: qdrant_client.QdrantClient

    def __init__(
        self,
        host: str,
        port: int,
        grpc_port: None | int,
        index_name: str,
        search_params: qdrm.SearchParams,
        supports_groups: bool = True,
    ):
        self.host = host
        self.port = port
        self.grpc_port = grpc_port
        self._client = _init_client(self.host, self.port, self.grpc_port)
        self._index_name = index_name
        self.supports_groups = supports_groups
        self.search_params = search_params

    def __repr__(self) -> str:
        return (
            f"{type(self).__name__}[{self.host}:{self.port}]("
            f"requires_vectors={self.requires_vectors}, "
            f"index_name={self._index_name})"
        )

    def size(self) -> int:
        """Return the number of vectors in the index."""
        return self._client.count(collection_name=self._index_name).count

    def ping(self) -> bool:
        """Ping the server."""
        try:
            self._client.get_collections()
            return True
        except qdrexc.UnexpectedResponse:
            return False
        except _InactiveRpcError:
            return False

    def __getstate__(self) -> dict[str, Any]:
        """Serialize the client state."""
        state = self.__dict__.copy()
        state.pop("_client", None)
        return state

    def __setstate__(self, state: dict[str, Any]) -> None:
        """Recreate the client from the state."""
        self.__dict__.update(state)
        self._client = _init_client(self.host, self.port, self.grpc_port)

    def search(
        self,
        *,
        text: None | list[str] = None,  # noqa: ARG002
        vector: None | np.ndarray,
        subset_ids: None | list[list[base.SubsetId]] = None,
        ids: None | list[list[base.SectionId]] = None,  # noqa: ARG002
        shard: None | list[base.ShardName] = None,  # noqa: ARG002
        top_k: int = 3,
    ) -> vt.RetrievalBatch:
        """Search the server given a batch of text and/or vectors."""
        if vector is None:
            raise ValueError("vector cannot be None")
<<<<<<< HEAD
        if self.supports_groups and group is None:
            warnings.warn(
                f"This `{type(self).__name__}` supports group, but no label is provided.",
                stacklevel=2,
            )
=======
        if self.supports_groups and subset_ids is None:
            warnings.warn(f"This `{type(self).__name__}` supports subsets, but no label is provided.", stacklevel=2)
>>>>>>> a6085b39

        def _get_filter(subset_ids: None | list[str]) -> None | qdrm.Filter:
            if subset_ids is None:
                return None

            return qdrm.Filter(
                must=[
                    qdrm.FieldCondition(
                        key=QDRANT_SUBSET_ID_KEY,
                        match=qdrm.MatchValue(value=sid),
                    )
                    for sid in subset_ids
                ],
            )

        search_result: list[list[qdrm.ScoredPoint]] = self._client.search_batch(
            collection_name=self._index_name,
            requests=[
                qdrm.SearchRequest(
                    limit=top_k,
                    vector=vector[i].tolist(),
                    filter=_get_filter(subset_ids[i]) if subset_ids is not None else None,
                    with_payload=False,
                    params=self.search_params,
                )
                for i in range(len(vector))
            ],
        )
        return _search_batch_to_rdtypes(search_result, top_k)


@numba.jit(forceobj=True, looplift=True)
def _search_batch_to_rdtypes(batch: list[list[qdrm.ScoredPoint]], top_k: int) -> vt.RetrievalBatch:
    """Convert a batch of search results to rdtypes."""
    scores = np.full((len(batch), top_k), -np.inf, dtype=np.float32)
    indices = np.full((len(batch), top_k), -1, dtype=np.int64)
    max_j = -1
    for i, row in enumerate(batch):
        for j, p in enumerate(row):
            scores[i, j] = p.score
            indices[i, j] = p.id
            if j > max_j:
                max_j = j

    return vt.RetrievalBatch(
        scores=scores[:, : max_j + 1],
        indices=indices[:, : max_j + 1],
    )


@dataclasses.dataclass(frozen=True)
class IndexValidationStatus:
    """Validation status of an index."""

    valid: bool
    message: str


class QdrantSearchMaster(base.SearchMaster[QdrantSearchClient], abc.ABC):
    """A class that manages a search server."""

    _allow_existing_server: bool = True

    def __init__(
        self,
        vectors: vt.Sequence[np.ndarray],
        *,
        subset_ids: Optional[Iterable[str | int]] = None,
        host: str = "http://localhost",
        port: int = 6333,
        grpc_port: None | int = 6334,
        index_name: None | str = None,
        persistent: bool = True,
        exist_ok: bool = True,
        skip_setup: bool = False,
        qdrant_body: Optional[dict[str, Any]] = None,
        search_params: Optional[dict[str, Any]] = None,
        free_resources: bool = False,
        force_single_collection: bool = False,
    ) -> None:
        super().__init__(skip_setup=skip_setup, free_resources=free_resources)
        self._host = host
        self._port = port
        self._grpc_port = grpc_port
        self._vectors = vectors
        self._input_groups = subset_ids
        if index_name is None:
            index_name = f"auto-{uuid.uuid4().hex}"
        self._index_name = index_name
        self._persistent = persistent
        self._exist_ok = exist_ok
        self._qdrant_body = qdrant_body
        self._search_params = qdrm.SearchParams(**(search_params or {}))
        self._force_single_collection = force_single_collection

    @property
    def supports_groups(self) -> bool:
        """Whether the index supports labels."""
        return self._input_groups is not None

    @property
    def service_info(self) -> str:
        """Return the name of the service."""
        return f"Qdrant[{self._host}:{self._port}]"

    def get_client(self) -> QdrantSearchClient:
        """Return a client to the server."""
        return QdrantSearchClient(
            host=self._host,
            port=self._port,
            grpc_port=self._grpc_port,
            index_name=self._index_name,
            supports_groups=self.supports_groups,
            search_params=self._search_params,
        )

    def _make_cmd(self) -> list[str]:
        return [
            "docker",
            "run",
            "-p",
            f"{self._port}:{self._port}",
            "-p",
            f"{self._grpc_port}:{self._grpc_port}",
            "qdrant/qdrant",
        ]

    def _make_env(self) -> dict[str, Any]:
        env = super()._make_env()
        env["QDRANT__SERVICE__HTTP_PORT"] = str(self._port)
        if self._grpc_port is not None:
            env["QDRANT__SERVICE__GRPC_PORT"] = str(self._grpc_port)
        return env

    def _on_init(self) -> None:
        client = _init_client(self._host, self._port, self._grpc_port)
        vshp = self._vectors[0].shape
        if len(vshp) != 1:
            raise ValueError(f"Expected a 1D vectors, got {vshp}")

        # Delete other collections
        if self._force_single_collection:
            logger.debug(f"Forcing single collection for {_get_client_url(client)}")
            _delete_except([self._index_name], client)

        # Check wheter the index exist
        index_exist = _collection_exists(client, self._index_name)
        if index_exist and not self._exist_ok:
            raise FileNotFoundError(f"{_collection_name(self._index_name, escape_rich=False)}: already exists.")

        # Validate the index and delete if necessary
        if index_exist:
            valid_status = _validate(client, self._index_name, self._vectors, raise_if_invalid=True)
            if not valid_status.valid:
                logger.warning(
                    f"{_collection_name(self._index_name, escape_rich=False)}: "
                    f"already exists but is not valid ({valid_status.message}). "
                )
                client.delete_collection(collection_name=self._index_name)
                index_exist = False

        if not index_exist:
            # Create the index & Ingest the data
            body = _make_qdrant_body(vshp[-1], self._qdrant_body)
            client.recreate_collection(collection_name=self._index_name, **body)

            with DisableIndexing(client, self._index_name, delete_on_exception=True):
                _ingest_data(
                    client=client,
                    collection_name=self._index_name,
                    vectors=self._vectors,
                    groups=self._input_groups,
                )

            # Validate the index
            _validate(client, self._index_name, self._vectors, raise_if_invalid=True)

    def _on_exit(self) -> None:
        if not self._persistent:
            client = _init_client(self._host, self._port, self._grpc_port)
            client.delete_collection(collection_name=self._index_name)

    def _free_resources(self) -> None:
        client = _init_client(self._host, self._port, self._grpc_port)
        with status.Status(f"{_collection_name(self._index_name)}: Deleting other indices.."):
            logger.debug(f"Freeing resources for Qdrant[{_get_client_url(client)}]")
            _delete_except([self._index_name], client)
            while not self.get_client().ping():
                time.sleep(0.05)


def _validate(
    client: qdrant_client.QdrantClient,
    collection_name: str,
    vectors: vt.Sequence[np.ndarray],
    raise_if_invalid: bool = False,
) -> IndexValidationStatus:
    """Validate the index."""
    with status.Status(f"{_collection_name(collection_name)}: Validating.."):
        while client.get_collection(collection_name=collection_name).status != qdrm.CollectionStatus.GREEN:
            time.sleep(0.05)
        count = client.count(collection_name=collection_name).count
        if count != len(vectors):
            valid_status = IndexValidationStatus(
                valid=False,
                message=(
                    f"{_collection_name(collection_name, escape_rich=False)}: "
                    f"Number of vectors doesn't match: {count} != {len(vectors)}"
                ),
            )
            if raise_if_invalid:
                raise Exception(valid_status.message)
            return valid_status
    return IndexValidationStatus(valid=True, message="")


def _delete_except(exclude_list: list[str], client: qdrant_client.QdrantClient) -> None:
    for col in client.get_collections().collections:
        if col.name not in exclude_list:
            logger.debug(f"Qdrant: Deleting collection {_get_client_url(client)}/{col.name}`")
            client.delete_collection(collection_name=col.name)


def _get_client_url(client: qdrant_client.QdrantClient) -> str:
    if isinstance(client._client, QdrantRemote):
        return f"{client._client._host}:{client._client._port}"

    return "local"


def _collection_exists(client: qdrant_client.QdrantClient, collection_name: str) -> bool:
    try:
        client.get_collection(collection_name=collection_name)
        index_exist = True
    except qdrexc.UnexpectedResponse as exc:
        if exc.status_code != 404:  # noqa: PLR2004
            raise Exception(f"Unexpected error: {exc}") from exc
        index_exist = False

    except _InactiveRpcError as exc:
        if exc.code() != StatusCode.NOT_FOUND:
            raise Exception(f"Unexpected error: {exc}") from exc
        index_exist = False
    return index_exist


class DisableIndexing:
    """Temporarily disable indexing."""

    _opt_config: None | qdrm.OptimizersConfig

    def __init__(
        self,
        client: qdrant_client.QdrantClient,
        collection_name: str,
        delete_on_exception: bool = True,
    ) -> None:
        self._client = client
        self._collection_name = collection_name
        self._opt_config = None
        self.delete_on_exception = delete_on_exception

    def __enter__(self) -> None:
        collection_info = self._client.get_collection(collection_name=self._collection_name)
        self._opt_config = collection_info.config.optimizer_config
        if self._opt_config is None:
            raise Exception(f"No optimizer config for collection `{self._collection_name}`")
        self._client.update_collection(
            collection_name=self._collection_name,
            optimizers_config={"indexing_threshold": 0},  # type: ignore
        )

    def __exit__(self, exc_type: Any, exc_value: Any, traceback: Any) -> None:  # noqa: ANN401
        if exc_type is not None and self.delete_on_exception:
            self._client.delete_collection(collection_name=self._collection_name)
            raise Exception(f"Collection `{self._collection_name}` deleted due to {exc_type}") from exc_value

        with status.Status(f"{_collection_name(self._collection_name)}: indexing..."):
            self._client.update_collection(
                collection_name=self._collection_name,
                optimizers_config=self._opt_config.model_dump(),  # type: ignore
            )


def _make_qdrant_body(dim: int, body: Optional[dict[str, Any]]) -> dict[str, Any]:
    """Make the default Qdrant configuration body."""
    body = copy.deepcopy(body) or {}
    body["vectors_config"] = qdrm.VectorParams(
        **{
            "size": int(dim),
            "distance": qdrm.Distance.DOT,
            **body.get("vectors_config", {}),
        }
    )
    if "quantization_config" in body and body["quantization_config"] is not None:
        quant_conf = body.pop("quantization_config")
        keys = set(quant_conf.keys())
        if len(keys) > 1:
            raise ValueError(f"Only one quantization method is supported, got {keys}")
        key = keys.pop()
        args = quant_conf[key]
        sc_cfg, cfg = {
            "scalar": (qdrm.ScalarQuantization, qdrm.ScalarQuantizationConfig),
            "product": (qdrm.ProductQuantization, qdrm.ProductQuantizationConfig),
        }[key]
        body["quantization_config"] = sc_cfg(**{key: cfg(**args)})

    return body


def _ingest_data(
    client: qdrant_client.QdrantClient,
    collection_name: str,
    vectors: vt.Sequence[np.ndarray],
    groups: Optional[Iterable[str | int]] = None,
    batch_size: int = 1_000,
) -> None:
    """Ingest the data (vectors & groups) into the index."""
    groups_iter = iter(groups) if groups is not None else itertools.repeat(None)
    for j in track(
        range(0, len(vectors), batch_size),
        description=f"{_collection_name(collection_name)}: Ingesting {pretty.human_format_nb(len(vectors))} vectors",
    ):
        vec_chunk = vectors[j : j + batch_size]
        if groups is None:
            payloads = None
        else:
            group_chunk = [next(groups_iter) for _ in range(len(vec_chunk))]
            payloads = [
                {QDRANT_SUBSET_ID_KEY: g if isinstance(g, str) else int(g)} for g in group_chunk  # type: ignore
            ]
        ids = np.arange(j, j + len(vec_chunk))
        batch = qdrm.Batch(
            ids=ids.tolist(),
            vectors=vec_chunk.tolist(),
            payloads=payloads,
        )
        client.upsert(
            collection_name=collection_name,
            wait=False,  # TODO: how to explicitely wait for the indexing to finish?
            points=batch,
        )<|MERGE_RESOLUTION|>--- conflicted
+++ resolved
@@ -118,16 +118,8 @@
         """Search the server given a batch of text and/or vectors."""
         if vector is None:
             raise ValueError("vector cannot be None")
-<<<<<<< HEAD
-        if self.supports_groups and group is None:
-            warnings.warn(
-                f"This `{type(self).__name__}` supports group, but no label is provided.",
-                stacklevel=2,
-            )
-=======
         if self.supports_groups and subset_ids is None:
             warnings.warn(f"This `{type(self).__name__}` supports subsets, but no label is provided.", stacklevel=2)
->>>>>>> a6085b39
 
         def _get_filter(subset_ids: None | list[str]) -> None | qdrm.Filter:
             if subset_ids is None:
