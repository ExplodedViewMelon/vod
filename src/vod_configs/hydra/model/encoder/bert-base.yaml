--- conflicted
+++ resolved
@@ -1,11 +1,3 @@
-<<<<<<< HEAD
-_target_: vod_models.TransformerEncoder
-cls_name: BertModel
-model_name: bert-base-uncased
-vector_size: null
-activation: null
-agg: cls
-=======
 _target_: vod_models.VodBertEncoder.from_pretrained
 pretrained_model_name_or_path: bert-base-uncased
 pooler:
@@ -13,5 +5,4 @@
   projection_size: null
   output_norm: null
   output_activation: null
-  agg_method: cls
->>>>>>> a689bfd1
+  agg_method: cls