--- conflicted
+++ resolved
@@ -33,13 +33,8 @@
         index_path = f"{tmpdir}/index.faiss"
         faiss.write_index(index, index_path)
 
-<<<<<<< HEAD
-        # Spin up a server
-        with faiss_search.FaissMaster(index_path, port=8888) as master:
-=======
         # Spin up a Faiss server
         with faiss_search.FaissMaster(index_path) as master:
->>>>>>> b3a6f19a
             client = master.get_client()
             rich.print(client)
 
