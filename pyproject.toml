[build-system]
requires = ["poetry-core"]
build-backend = "poetry.core.masonry.api"

[tool.commitizen]
version = "0.2.0"
version_files = [
  "src/__init__.py:__version__",
  "src/vod_configs/__init__.py:__version__",
  "src/vod_dataloaders/__init__.py:__version__",
  "src/vod_datasets/__init__.py:__version__",
  "src/vod_exps/__init__.py:__version__",
  "src/vod_models/__init__.py:__version__",
  "src/vod_search/__init__.py:__version__",
  "src/vod_tools/__init__.py:__version__",
  "src/vod_types/__init__.py:__version__",
  "src/vod_ops/__init__.py:__version__",
  "pyproject.toml:version",
  "VERSION",
]
tag_format = "v$version"
bump_message = "[ci skip] bump: $current_version → $new_version"


[tool.poetry]
name = "vod"
version = "0.1.0"
description = "Variational Open-Domain: A scalable experimentation framework for latent-retrieval models."
authors = ["Valentin Liévin <vl@raffle.ai>"]
readme = "README.md"
packages = [
  { from = "src", include = "vod_configs" },
  { from = "src", include = "vod_dataloaders" },
  { from = "src", include = "vod_datasets" },
  { from = "src", include = "vod_exps" },
  { from = "src", include = "vod_models" },
  { from = "src", include = "vod_search" },
  { from = "src", include = "vod_tools" },
  { from = "src", include = "vod_types" },
  { from = "src", include = "vod_ops" },

]

[tool.poetry.scripts]
train = 'vod_exps.train:cli'

[tool.poetry.dependencies]
<<<<<<< HEAD
python = ">=3.9, <3.12" # changed this
=======
python = ">=3.10,<3.12"
>>>>>>> a6085b39
hydra-core = "^1.3.1"
loguru = "^0.7.0"
datasets = "^2.10.0"
torch = { version = ">=2", allow-prereleases = true }
lightning = ">=2.1.0"
wandb = "^0.14.0"
transformers = "^4.26.1"
jinja2 = ">=2.0"
stackprinter = "^0.2.10"
randomname = "^0.2.1"
sentencepiece = "^0.1.97"
tensorstore = "^0.1.32"
hydra-colorlog = "^1.2.0"
rich = "^13.3.1"
optimum = "^1.7.1"
faiss-cpu = { version = "1.7.4" } # changed this
qdrant-client = "==1.5.4" # needed for local-qdrant - it seems to break normal qdrant
fastapi = ">=0.80"
uvicorn = ">=0.20.0"
psutil = "^5.9.4"
python-dotenv = "^1.0.0"
cython = "^0.29.33"
elasticsearch = "^8.6.2"
gcsfs = "^2023.3.0"
richuru = "^0.1.1"
pydantic = "^2"
numpy = "^1.24" # <-- setting this for numba
numba = "^0.57.1"
qdrant-client = "^1.4.0"
peft = "^0.5.0"
bitsandbytes = "^0.41.1"
scipy = "^1.11.2"
accelerate = "^0.23.0"
gpustat = "^1.1.1"

[tool.poetry.group.dev.dependencies]
pytest = "^7.2.1"
black = { extras = ["d"], version = "^23.3.0" }
pre-commit = "^3.0.4"
commitizen = "^2.42.0"
seaborn = "^0.12.2"
inflect = "^6.0.2"
ruff = "^0.0.261"
gpustat = "^1.1"
boto3 = "^1.26.137"

[tool.poetry.group.cuda]
optional = true

[tool.poetry.group.cuda.dependencies]
faiss-gpu = { platform = "linux", version = ">=1.7.2" } # <-- or build it using `build-faiss.sh`


[tool.pytest.ini_options]
testpaths = "src/"

[tool.black]
line-length = 120
exclude = '''
(
  /(
      \.git
    | \.pyx
    | \.venv
    | _build
    | build
    | dist
  )/
)
'''

[tool.ruff]
select = [
  "E",   # pycodestyle
  "F",   # pyflakes
  "D",   # pydocstyle
  "ANN", # flake8-annotations
  "PL",  # pylint
  "I",   # isort
  "B",   # flake8-bugbear
  "N",   # pep8-naming
  "C",   # mccabe
  "S",   # flake8-bandit
  "G",   # flake8-logging-format
  "DTZ", # flake8-datetimez
  "ICN", # flake8-import-conventions
  "RET", # flake8-return
  "SIM", # flake8-simplify
  "TID", # flake8-tidy-imports
  "PTH", # flake8-use-pathlib
  "ARG", # flake8-unused-arguments
]

ignore = [
  "D100",    # undocumented-public-module
  "D104",    # undocumented-public-package
  "D105",    # undocumented-magic-method
  "D107",    # undocumented-public-init
  "ANN101",  # missing-type-self
  "ANN204",  # missing-return-type-special-method
  "B905",    # zip-without-explicit-strict
  "PLC1901", # compare-to-empty-string
  "PTH123",  # builtin-open
  "RET504",  # unnecessary-assign
  "N812",    # lowercase-underscore
]

# Allow autofix for all enabled rules (when `--fix`) is provided.
fixable = [
  "A",   # flake8-builtins
  "B",   # flake8-bugbear
  "C",   # mccabe
  "D",   # pydocstyle
  "E",   # pycodestyle error
  "F",   # Pyflakes
  "G",   # flake8-logging-format
  "I",   # isort
  "N",   # pep8-naming
  "Q",   # flake8-quotes
  "S",   # flake8-bandit
  "T",   # pycodestyle
  "W",   # pycodestyle warning
  "ANN", # flake8-annotations
  "ARG", # flake8-unused-arguments
  "BLE", # flake8-blind-except
  "COM", # flake8-commas
  "DJ",  # flake8-django
  "DTZ", # flake8-datetimez
  "EM",  # flake8-errmsg
  "ERA", # eradicate
  "EXE", # flake8-executable
  "FBT", # flake8-boolean-trap
  "ICN", # flake8-import-conventions
  "INP", # flake8-no-pep420
  "ISC", # flake8-implicit-str-concat
  "NPY", # NumPy-specific rules
  "PD",  # pandas-vet
  "PGH", # pygrep-hooks
  "PIE", # flake8-pie
  "PL",  # Pylint
  "PT",  # flake8-pytest-style
  "PTH", # flake8-use-pathlib
  "PYI", # flake8-pyi
  "RET", # flake8-return
  "RSE", # flake8-raise
  "RUF", # Ruff-specific rules
  "SIM", # flake8-simplify
  "SLF", # flake8-self
  "TCH", # flake8-type-checking
  "TID", # flake8-tidy-imports
  "TRY", # tryceratops
  "UP",  # pyupgrade
  "YTT", # flake8-2020
]
unfixable = []

# Exclude a variety of commonly ignored directories.
exclude = [
  ".bzr",
  ".direnv",
  ".eggs",
  ".git",
  ".hg",
  ".mypy_cache",
  ".nox",
  ".pants.d",
  ".pytype",
  ".ruff_cache",
  ".svn",
  ".tox",
  ".venv",
  "__pypackages__",
  "_build",
  "buck-out",
  "build",
  "dist",
  "node_modules",
  "venv",
]

# don't remove unsued imports from __init__.py files
ignore-init-module-imports = true

line-length = 120

# Allow unused variables when underscore-prefixed.
dummy-variable-rgx = "^(_+|(_+[a-zA-Z0-9_]*[a-zA-Z0-9]+?))$"

# Assume Python 3.11.
target-version = "py311"

[tool.ruff.per-file-ignores]
"*/__init__.py" = [
  "F401", # unused-import
]
"*/test*.py" = [
  "S101",    # assert
  "D102",    # undocumented-public-method
  "D103",    # undocumented-public-function
  "PLR2004", # magic-value-comparison

]

[tool.ruff.mccabe]
# Unlike Flake8, default to a complexity level of 10.
max-complexity = 10

[tool.ruff.isort]
split-on-trailing-comma = true

[tool.ruff.pydocstyle]
convention = "google"

[tool.ruff.flake8-annotations]
allow-star-arg-any = true

[tool.ruff.flake8-unused-arguments]
ignore-variadic-names = true

[tool.ruff.pylint]
max-args = 8<|MERGE_RESOLUTION|>--- conflicted
+++ resolved
@@ -45,11 +45,7 @@
 train = 'vod_exps.train:cli'
 
 [tool.poetry.dependencies]
-<<<<<<< HEAD
-python = ">=3.9, <3.12" # changed this
-=======
 python = ">=3.10,<3.12"
->>>>>>> a6085b39
 hydra-core = "^1.3.1"
 loguru = "^0.7.0"
 datasets = "^2.10.0"
@@ -65,8 +61,7 @@
 hydra-colorlog = "^1.2.0"
 rich = "^13.3.1"
 optimum = "^1.7.1"
-faiss-cpu = { version = "1.7.4" } # changed this
-qdrant-client = "==1.5.4" # needed for local-qdrant - it seems to break normal qdrant
+faiss-cpu = { platform = "darwin", version = "1.7.4" }
 fastapi = ">=0.80"
 uvicorn = ">=0.20.0"
 psutil = "^5.9.4"
